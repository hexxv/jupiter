--- conflicted
+++ resolved
@@ -1,14 +1,3 @@
 module github.com/douyu/jupiter/tools/jupiter
 
-<<<<<<< HEAD
-go 1.14
-
-require (
-	github.com/douyu/jupiter v0.1.0
-	github.com/emicklei/proto v1.9.0
-	github.com/gobuffalo/packr/v2 v2.8.0
-	github.com/urfave/cli v1.22.4
-)
-=======
-go 1.14
->>>>>>> 06d3da3a
+go 1.14